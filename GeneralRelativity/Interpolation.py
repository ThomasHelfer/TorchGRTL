--- conflicted
+++ resolved
@@ -448,7 +448,6 @@
 
 if __name__ == "__main__":
     # print_grid_lay_out()
-<<<<<<< HEAD
     interpolation = interp(6, 3, 25, align_corners=True)
     interpolation.plot_grid_position()
 
@@ -484,8 +483,4 @@
 
         time1 = time.time()
         interpolated, _ = interpolation(x)
-        print(f"This interpolation: {(time.time() - time1):.2f} sec")
-=======
-    interpolation = interp(6, 3, 25, align_grids_with_lower_dim_values=True)
-    interpolation.plot_grid_position()
->>>>>>> 57952a0c
+        print(f"This interpolation: {(time.time() - time1):.2f} sec")